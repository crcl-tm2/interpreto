# -*- coding: utf-8 -*-
# Copyright IRT Antoine de Saint Exupéry et Université Paul Sabatier Toulouse III - All
# rights reserved. DEEL is a research program operated by IVADO, IRT Saint Exupéry,
# CRIAQ and ANITI - https://www.deel.ai/
#
# Permission is hereby granted, free of charge, to any person obtaining a copy
# of this software and associated documentation files (the "Software"), to deal
# in the Software without restriction, including without limitation the rights
# to use, copy, modify, merge, publish, distribute, sublicense, and/or sell
# copies of the Software, and to permit persons to whom the Software is
# furnished to do so, subject to the following conditions:
#
# The above copyright notice and this permission notice shall be included in all
# copies or substantial portions of the Software.
#
# THE SOFTWARE IS PROVIDED "AS IS", WITHOUT WARRANTY OF ANY KIND, EXPRESS OR
# IMPLIED, INCLUDING BUT NOT LIMITED TO THE WARRANTIES OF MERCHANTABILITY,
# FITNESS FOR A PARTICULAR PURPOSE AND NONINFRINGEMENT. IN NO EVENT SHALL THE
# AUTHORS OR COPYRIGHT HOLDERS BE LIABLE FOR ANY CLAIM, DAMAGES OR OTHER
# LIABILITY, WHETHER IN AN ACTION OF CONTRACT, TORT OR OTHERWISE, ARISING FROM,
# OUT OF OR IN CONNECTION WITH THE SOFTWARE OR THE USE OR OTHER DEALINGS IN THE
# SOFTWARE.
# -*- encoding: utf-8 -*-

[build-system]
requires = ["setuptools", "setuptools-scm"]
build-backend = "setuptools.build_meta"

[project]
name = "interpreto"
version = "0.1.0"
description = "Interpretability toolbox for LLMs"
readme = "README.md"
requires-python = ">=3.10"
license = {file = "LICENSE"}
keywords = []
authors = [
  {name = "FOR Team"},
  {email = "fanny.jourdan@irt-saintexupery.com"}
]
maintainers = [
  {name = "Fanny Jourdan", email = "fanny.jourdan@irt-saintexupery.com"},
  {name = "Antonin Poché", email = "antonin.poche@irt-saintexupery.com"},
  {name = "Thomas Mullor", email = "thomas.mullor@irt-saintexupery.com"},
  {name = "Gabriele Sarti", email = "gabriele.sarti996@gmail.com"},
]
# Pypi classifiers: https://pypi.org/classifiers/
classifiers = [
  "Development Status :: 3 - Alpha",
  "Environment :: Console",
  "Environment :: GPU",
  "Environment :: GPU :: NVIDIA CUDA",
  "Framework :: Jupyter",
  "Intended Audience :: Developers",
  "Intended Audience :: Science/Research",
  "License :: OSI Approved :: Apache Software License",
  "Operating System :: OS Independent",
  "Programming Language :: Python",
  "Programming Language :: Python :: 3",
  "Programming Language :: Python :: 3.10",
  "Programming Language :: Python :: 3.11",
  "Programming Language :: Python :: 3.12",
  "Topic :: Scientific/Engineering :: Artificial Intelligence",
  "Topic :: Scientific/Engineering :: Visualization",
  "Typing :: Typed"
]
dependencies = [
  "transformers[sentencepiece,tokenizers]>=4.22.0",
  "torch>=2.0",
<<<<<<< HEAD
  "nnsight>=0.4.0",
  "jaxtyping<=0.2.15; python_version<='3.8'",
  "jaxtyping<=0.2.36; python_version>'3.9'",
=======
  "overcomplete>=0.2.3",
  "nnsight>=0.4.0",
  "jaxtyping<=0.2.36",
>>>>>>> 4398924d
  "nvidia-cublas-cu11>=11.10.3.66; sys_platform=='Linux'",
  "nvidia-cuda-cupti-cu11>=11.7.101; sys_platform=='Linux'",
  "nvidia-cuda-nvrtc-cu11>=11.7.99; sys_platform=='Linux'",
  "nvidia-cuda-runtime-cu11>=11.7.99; sys_platform=='Linux'",
  "nvidia-cudnn-cu11>=8.5.0.96; sys_platform=='Linux'",
  "nvidia-cufft-cu11>=10.9.0.58; sys_platform=='Linux'",
  "nvidia-curand-cu11>=10.2.10.91; sys_platform=='Linux'",
  "nvidia-cusolver-cu11>=11.4.0.1; sys_platform=='Linux'",
  "nvidia-cusparse-cu11>=11.7.4.91; sys_platform=='Linux'",
  "nvidia-nccl-cu11>=2.14.3; sys_platform=='Linux'",
  "nvidia-nvtx-cu11>=11.7.91; sys_platform=='Linux'",
]

[project.optional-dependencies]
docs = [
  "mkdocs>=1.6.1",
  "mkdocs-material>=9.5.34",
  "mkdocs-autorefs>=1.1.0",
  "mkdocs-section-index>=0.3.9",
  "mkdocstrings>=0.25.2",
  "mkdocstrings-python>=1.10.9",
  "mknotebooks>=0.8.0",
  "docstr-coverage>=2.3.2",
]
lint = [
  "setuptools",
  "pydoclint>=0.4.0",
  "pre-commit>=2.19.0",
  "pytest>=7.2.0",
  "pytest-cov>=4.0.0",
  "pytest-xdist>=3.5.0",
  "ruff>=0.2.0",
  "virtualenv>=20.26.6",
  "networkx>=3.0.0",
  "numpy>=2.2.0"
]
notebook = [
  "ipykernel>=6.29.2",
  "ipywidgets>=8.1.2"
]
notebook = [
  "ipykernel>=6.29.2",
  "ipywidgets>=8.1.2"
]

[project.urls]
homepage = "https://github.com/FOR-sight-ai/interpreto"
documentation = "https://github.com/FOR-sight-ai/interpreto" # TODO
repository = "https://github.com/FOR-sight-ai/interpreto"
changelog = "https://github.com/FOR-sight-ai/interpreto/blob/main/CHANGELOG.md"

[tool.mypy]
# https://mypy.readthedocs.io/en/latest/config_file.html#using-a-pyproject-toml-file
python_version = "3.10"
strict = true


[tool.pytest.ini_options]
# https://docs.pytest.org/en/6.2.x/customize.html#pyproject-toml
# Directories that are not visited by pytest collector:
testpaths = "tests"
python_files = "test_*.py"
norecursedirs =["hooks", "*.egg", ".eggs", "dist", "build", "docs", ".tox", ".git", "__pycache__"]
doctest_optionflags = ["NUMBER", "NORMALIZE_WHITESPACE", "IGNORE_EXCEPTION_DETAIL"]
markers = [
  "slow",
  "require_cuda_gpu"
]
addopts = [
  "--strict-markers",
  "--tb=short",
  "--doctest-modules",
  "--doctest-continue-on-failure",
  "--disable-pytest-warnings",
  "--color=yes"
]


[tool.coverage.run]
parallel = true
source = [
    "interpreto",
]
omit = [
    "*/__main__.py",
]

[tool.coverage.report]
exclude_lines = [
  "pragma: no-cover",
  "pass",
  "raise",
  "except",
  "raise NotImplementedError",
  "if TYPE_CHECKING:",
  "if __name__ == '__main__':",
  "@overload",
  "@abstractmethod",
]

[tool.setuptools]
packages = ["interpreto"]


[tool.ruff]
target-version = "py310"
exclude = [
  ".git",
  ".vscode",
  ".github",
  "__pycache__",
  "docs/source/conf.py",
  "old",
  "build",
  "htmlcov",
  "dev_examples",
  "dist",
  ".tox",
  "temp",
  "*.egg",
  "venv",
  ".venv",
]
fix = true
line-length = 119
src = ["interpreto", "examples", "tests"]
extend-include = ["*.ipynb"]

[tool.ruff.lint]
external = [
  "DOC",  # pydoclint
]
ignore = [
  "B006", # mutable default argument
  "C901", # function too complex
  "E501", # line too long (handled by format)
  "E731", # do not assign a lambda expression, use a def
  "E741", # ambiguous variable name
  "F722", # syntax error in forward annotation (as used by jaxtyping)
  "F821", # undefined name
  "PLR2004", # unnamed numerical constants used
  "PLR0913", # too many arguments
  "PLR0915", # too many statements
  "W191", # indentation contains tabs (handled by format)
]
select = [
  "E", # pycodestyle errors
  "F", # pyflakes
  "W", # pycodestyle warnings
  "C", # flake8-comprehensions
  #"D", # flake8-docstrings
  "B", # flake8-bugbear
  "I", # isort
  "UP", # flake8-pyupgrade
  "PLC", # flake8-pylint
  "PLE", # flake8-pylint
  "PLR", # flake8-pylint
  "PLW", # flake8-pylint
]
per-file-ignores = { "__init__.py" = ["F401"], "**/examples/*" = ["B018", "E402"] }
isort = { known-first-party = ["interpreto"], order-by-type = true}
pylint = { max-branches = 22 }
pyupgrade = { keep-runtime-typing = true }
pydocstyle = { convention = "google" }


[tool.pydoclint]
style = 'google'
exclude = '\.git|\.tox|tests/data|some_script\.py'
require-return-section-when-returning-nothing = true<|MERGE_RESOLUTION|>--- conflicted
+++ resolved
@@ -67,15 +67,9 @@
 dependencies = [
   "transformers[sentencepiece,tokenizers]>=4.22.0",
   "torch>=2.0",
-<<<<<<< HEAD
-  "nnsight>=0.4.0",
-  "jaxtyping<=0.2.15; python_version<='3.8'",
-  "jaxtyping<=0.2.36; python_version>'3.9'",
-=======
   "overcomplete>=0.2.3",
   "nnsight>=0.4.0",
   "jaxtyping<=0.2.36",
->>>>>>> 4398924d
   "nvidia-cublas-cu11>=11.10.3.66; sys_platform=='Linux'",
   "nvidia-cuda-cupti-cu11>=11.7.101; sys_platform=='Linux'",
   "nvidia-cuda-nvrtc-cu11>=11.7.99; sys_platform=='Linux'",
@@ -111,10 +105,6 @@
   "virtualenv>=20.26.6",
   "networkx>=3.0.0",
   "numpy>=2.2.0"
-]
-notebook = [
-  "ipykernel>=6.29.2",
-  "ipywidgets>=8.1.2"
 ]
 notebook = [
   "ipykernel>=6.29.2",
