--- conflicted
+++ resolved
@@ -72,35 +72,21 @@
     return IteratorSplit(iterator)
 
 
-<<<<<<< HEAD
-def allow_nested_iterables_of(*types: type | EllipsisType) -> Callable[[Callable[[Any], Any]], Callable[[Any], Any]]:
-    def decorator(func: Callable[[Any], Any]) -> Callable[[Any], Any]:
-        def error_implementation(self: object, item: Any, *args, **kwargs) -> Any:
-=======
 def allow_nested_iterables_of(*types: type | EllipsisType) -> Callable[[Callable[..., Any]], Callable[..., Any]]:
     # TODO : check if Iterable or Generator in types
     def decorator(func: Callable[..., Any]) -> Callable[..., Any]:
         def error_implementation(self: object, item: Any, *args: Any, **kwargs: Any) -> Any:
->>>>>>> e4347278
             raise TypeError(
                 f"Unsupported type {type(item)} for method {func.__name__} in class {self.__class__.__name__}"
             )
 
-<<<<<<< HEAD
-        if Any in types or ... in types or len(types) == 0:
-=======
         # Any, are you ok ? So, Any are you ok ? Are you ok, Any ?
         if Any in types or Ellipsis in types or len(types) == 0:
->>>>>>> e4347278
             res = singledispatchmethod(func)
         else:
             res = singledispatchmethod(error_implementation)
             for t in types:
-<<<<<<< HEAD
-                res.register(t, func)
-=======
                 res.register(t, func)  # type: ignore : t can't be an EllipsisType here
->>>>>>> e4347278
 
         def generator_func(self: object, item: Iterator[Any], *args: Any, **kwargs: Any) -> Generator[Any, None, None]:
             yield from (res.dispatcher.dispatch(type(element))(self, element, *args, **kwargs) for element in item)
