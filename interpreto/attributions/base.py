# MIT License
#
# Copyright (c) 2025 IRT Antoine de Saint Exupéry et Université Paul Sabatier Toulouse III - All
# rights reserved. DEEL and FOR are research programs operated by IVADO, IRT Saint Exupéry,
# CRIAQ and ANITI - https://www.deel.ai/.
#
# Permission is hereby granted, free of charge, to any person obtaining a copy
# of this software and associated documentation files (the "Software"), to deal
# in the Software without restriction, including without limitation the rights
# to use, copy, modify, merge, publish, distribute, sublicense, and/or sell
# copies of the Software, and to permit persons to whom the Software is
# furnished to do so, subject to the following conditions:
#
# The above copyright notice and this permission notice shall be included in all
# copies or substantial portions of the Software.
#
# THE SOFTWARE IS PROVIDED "AS IS", WITHOUT WARRANTY OF ANY KIND, EXPRESS OR
# IMPLIED, INCLUDING BUT NOT LIMITED TO THE WARRANTIES OF MERCHANTABILITY,
# FITNESS FOR A PARTICULAR PURPOSE AND NONINFRINGEMENT. IN NO EVENT SHALL THE
# AUTHORS OR COPYRIGHT HOLDERS BE LIABLE FOR ANY CLAIM, DAMAGES OR OTHER
# LIABILITY, WHETHER IN AN ACTION OF CONTRACT, TORT OR OTHERWISE, ARISING FROM,
# OUT OF OR IN CONNECTION WITH THE SOFTWARE OR THE USE OR OTHER DEALINGS IN THE
# SOFTWARE.

"""
Basic standard classes for attribution methods
"""

from __future__ import annotations

import itertools
from collections.abc import Iterable, MutableMapping
from typing import Any

import torch
from jaxtyping import Float
from transformers import PreTrainedModel, PreTrainedTokenizer

from interpreto.attributions.aggregations.base import Aggregator
from interpreto.attributions.perturbations.base import Perturbator
from interpreto.commons.generator_tools import split_iterator
from interpreto.commons.granularity import GranularityLevel
from interpreto.commons.model_wrapping.classification_inference_wrapper import ClassificationInferenceWrapper
from interpreto.commons.model_wrapping.generation_inference_wrapper import GenerationInferenceWrapper
from interpreto.commons.model_wrapping.inference_wrapper import InferenceWrapper
from interpreto.typing import ClassificationTarget, GeneratedTarget, ModelInputs, TensorMapping

SingleAttribution = (
    Float[torch.Tensor, "l"] | Float[torch.Tensor, "l c"] | Float[torch.Tensor, "l l_g"] | Float[torch.Tensor, "l l_t"]
)


def clone_tensor_mapping(tm: TensorMapping, detach: bool = False) -> TensorMapping:
    """
    Clone a TensorMapping, optionally detaching the tensors.

    Args:
        tm (TensorMapping): tensor mapping to clone
        detach (bool, optional): specify if new tensors must be detached. Defaults to False.

    Returns:
        TensorMapping: cloned tensor mapping
    """
    return {k: v.detach().clone() if detach else v.clone() for k, v in tm.items()}


class AttributionOutput:
    """
    Class to store the output of an attribution method.
    """

    __slots__ = ("attributions", "elements")

    def __init__(
        self,
        attributions: SingleAttribution,
        elements: list[str] | torch.Tensor | None = None,
    ):
        """
        Initializes an AttributionOutput instance.

        Args:
            attributions (Iterable[SingleAttribution]): A list (n elements, with n the number of samples) of attribution score tensors:
                - `l` represents the number of elements for which attribution is computed (for NLP tasks: can be the total sequence length).
                - Shapes depend on the task:
                    - Classification (single class): `(l,)`
                    - Classification (all classes): `(l, c)`, where `c` is the number of classes.
                    - Generative models: `(l_g, l)`, where `l_g` is the length of the generated part.
                        - For non-generated elements, there are `l_g` attribution scores.
                        - For generated elements, scores are zero for previously generated tokens.
                    - Token classification: `(l, l_t)`, where `l_t` is the number of token classes. When the tokens are disturbed, l = l_t.
            elements (Iterable[list[str]] | Iterable[torch.Tensor] | None, optional): A list or tensor representing the elements for which attributions are computed.
                - These elements can be tokens, words, sentences, or tensors of size `l`.
        """
        self.attributions = attributions
        self.elements = elements

    def __repr__(self):
        return f"AttributionOutput(attributions={repr(self.attributions)}, elements={repr(self.elements)})"

    def __str__(self):
        return f"AttributionOutput(attributions={self.attributions}, elements={self.elements})"


class AttributionExplainer:
    """
    Abstract base class for attribution explainers.

    This class defines a common interface and helper methods used by various attribution explainers.
    Subclasses must implement the abstract method 'explain'.
    """

    _associated_inference_wrapper = InferenceWrapper
    use_gradient: bool

    def __init__(
        self,
        model: PreTrainedModel,
        tokenizer: PreTrainedTokenizer,
        batch_size: int,
        # inference_wrapper: InferenceWrapper,
        perturbator: Perturbator | None = None,
        aggregator: Aggregator | None = None,
        device: torch.device | None = None,
        granularity_level: GranularityLevel = GranularityLevel.DEFAULT,
    ) -> None:
        """
        Initializes the AttributionExplainer.

        Args:
            TODO : update docstring
            perturbator (Perturbator, optional): An instance for generating input perturbations.
                Defaults to a Perturbator if not provided.
            aggregator (Aggregator, optional): An instance used to aggregate computed attribution scores.
            device (torch.device, optional): The device on which computations will be performed.
            granularity_level (GranularityLevel): The level of granularity for the explanation (e.g., token, word, sentence).
        """
        self.tokenizer = tokenizer
        self.inference_wrapper = self._associated_inference_wrapper(model, batch_size=batch_size, device=device)
        self.perturbator = perturbator or Perturbator()
        self.perturbator.to(self.device)
        self.aggregator = aggregator or Aggregator()
        self.granularity_level = granularity_level

        # TODO : check this line, eventually move it
        self.inference_wrapper.pad_token_id = self.tokenizer.pad_token_id

    def get_scores(
        self, model_inputs: Iterable[TensorMapping], targets: Iterable[torch.Tensor], mode: str = "logits"
    ) -> Iterable[torch.Tensor]:
        """
        Computes scores for the given perturbations and targets.

        Args:
            pert_generator (Iterable[TensorMapping]): An iterable of perturbed model inputs.
            targets (torch.Tensor): The target classes or tokens.

        Returns:
            Iterable[torch.Tensor]: The computed scores.
        """
        if self.use_gradient:
            return self.inference_wrapper.get_gradients(model_inputs, targets)
<<<<<<< HEAD
        return self.inference_wrapper.get_targeted_logits(model_inputs, targets)
=======
        with torch.no_grad():
            return self.inference_wrapper.get_targeted_logits(model_inputs, targets, mode=mode)

>>>>>>> da6adfe2
    @property
    def device(self) -> torch.device:
        """
        Returns the device on which the model is located.
        """
        return self.inference_wrapper.device

    @device.setter
    def device(self, device: torch.device) -> None:
        """
        Sets the device on which the model is located.
        """
        self.inference_wrapper.device = device

    def to(self, device: torch.device) -> None:
        """
        Moves the model to the specified device.

        Args:
            device (torch.device): The device to which the model should be moved.
        """
        self.inference_wrapper.to(device)

    def process_model_inputs(self, model_inputs: ModelInputs) -> list[TensorMapping]:
        """
        Processes and standardizes model inputs into a list of dictionaries compatible with the model.

        This method handles various input types:
            - If a string is provided, it tokenizes the string and returns a list containing one mapping.
            - If a mapping is provided with a batch (multiple samples), it splits the batch into individual mappings.
            - If an iterable is provided, it processes each item recursively.

        Args:
            model_inputs (str, MutableMapping, or Iterable): The raw model inputs.

        Returns:
            List[MutableMapping]: A list of processed model input mappings.

        Raises:
            ValueError: If the type of model_inputs is not supported.
        """
        if isinstance(model_inputs, str):
            return [
                self.tokenizer(
                    model_inputs, return_tensors="pt", return_offsets_mapping=True, return_special_tokens_mask=True
                )
            ]
        if isinstance(model_inputs, MutableMapping):
            return [
                {key: value[i].unsqueeze(0) for key, value in model_inputs.items()}
                for i in range(model_inputs["attention_mask"].shape[0])
            ]
        if isinstance(model_inputs, Iterable):
            return list(itertools.chain(*[self.process_model_inputs(item) for item in model_inputs]))
        raise ValueError(
            f"type {type(model_inputs)} not supported for method process_model_inputs in class {self.__class__.__name__}"
        )

    def process_inputs_to_explain_and_targets(
        self, model_inputs: Iterable[TensorMapping], targets: Any, **model_kwargs: Any
    ) -> tuple[Iterable[TensorMapping], Iterable[torch.Tensor]]:
        # TODO : update docstring and add error message
        raise NotImplementedError()

    def explain(
        self, model_inputs: ModelInputs, targets: Any = None, mode: str = "logits", **model_kwargs: Any
    ) -> Iterable[AttributionOutput]:
        """
        Computes attributions for generative models.

        Process:
            1. Move the model to the designated device.
            2. Process and standardize the model inputs.
            3. Create the tokenizer's pad token if not already set and add it to the inference wrapper.
            4. If targets are not provided, create them. Otherwise, for each input-target pair, process them.
            5. Generate perturbations for the constructed inputs.
            6. Compute scores using either gradients (if use_gradient is True) or targeted logits.
            7. Aggregate the scores to obtain contribution values.
            8. Decompose the inputs based on the desired granularity and decode tokens.

        Args:
            model_inputs (ModelInputs): Raw inputs for the generative model.
            targets (ModelInputs, optional): Target texts or tokens for which explanations are desired.

        Returns:
            List[AttributionOutput]: A list of attribution outputs, one per input sample.
        """
        model_inputs = self.process_model_inputs(model_inputs)

        # give pad token id to the inference wrapper
        if self.tokenizer.pad_token is None:
            self.tokenizer.pad_token = self.tokenizer.eos_token
        self.inference_wrapper.pad_token_id = self.tokenizer.pad_token_id

        model_inputs_to_explain, targets = self.process_inputs_to_explain_and_targets(
            model_inputs, targets, **model_kwargs
        )

        # Decompose each input for the desired granularity level
        decompositions = [
            GranularityLevel.get_decomposition(t, self.granularity_level) for t in model_inputs_to_explain
        ]

        pert_generator, mask_generator = split_iterator(self.perturbator.perturb(m) for m in model_inputs_to_explain)

        scores = self.get_scores(pert_generator, (a.to(self.device) for a in targets), mode=mode)

        # Aggregate the scores using the aggregator to obtain contribution values.

<<<<<<< HEAD
        contributions = (
            self.aggregator(score.detach(), mask.to(self.device) if mask is not None else None).squeeze(0)
            for score, mask in zip(scores, mask_generator, strict=True)
          )  # classification version

=======
        contributions = [
            self.aggregator(score.detach(), mask.to(self.device)).squeeze(0)
            for score, mask in zip(scores, mask_generator, strict=True)
        ]
>>>>>>> da6adfe2

        # Create and return AttributionOutput objects with the contributions and decoded token sequences:
        return [
            AttributionOutput(
                c,
                [
                    self.tokenizer.decode(
                        token_ids, skip_special_tokens=self.granularity_level is not GranularityLevel.ALL_TOKENS
                    )
                    for token_ids in d[0]
                ],
            )
            for c, d in zip(contributions, decompositions, strict=True)
        ]

    def __call__(
        self, model_inputs: ModelInputs, targets: ModelInputs | torch.Tensor | None = None
    ) -> Iterable[AttributionOutput]:
        """
        Enables the explainer instance to be called as a function.

        Args:
            model_inputs (ModelInputs): The inputs to the model.
            targets (torch.Tensor, optional): The target classes or tokens.

        Returns:
            Any: The computed attributions.
        """
        return self.explain(model_inputs, targets)


class ClassificationAttributionExplainer(AttributionExplainer):
    """
    Attribution explainer for classification models
    """

    _associated_inference_wrapper = ClassificationInferenceWrapper

    def process_targets(self, targets: ClassificationTarget, batch_size: int = 1) -> Iterable[torch.Tensor]:
        if isinstance(targets, int):
            targets = torch.tensor([targets])
        if isinstance(targets, torch.Tensor):
            return targets.view(batch_size, 1, -1).split(1, dim=0)
        if isinstance(targets, Iterable):
            if all(isinstance(t, int) for t in targets):
                return self.process_targets(torch.tensor(targets), batch_size)
            return list(itertools.chain(*[self.process_targets(item, batch_size) for item in targets]))

    def process_inputs_to_explain_and_targets(
        self, model_inputs: Iterable[TensorMapping], targets: ClassificationTarget | None
    ) -> tuple[Iterable[TensorMapping], torch.Tensor]:
        logits = torch.stack(
            [a.detach() for a in self.inference_wrapper.get_logits(clone_tensor_mapping(a) for a in model_inputs)]
        )
        if targets is None:
            targets = logits.argmax(dim=-1)
        # TODO : change call to process_target
        targets = self.process_targets(targets, logits.shape[0])
        return model_inputs, targets


class GenerationAttributionExplainer(AttributionExplainer):
    """
    Attribution explainer for generation models
    """

    _associated_inference_wrapper = GenerationInferenceWrapper

    def process_targets(self, targets: GeneratedTarget) -> list[torch.Tensor]:
        """
        Processes the target inputs for generative models into a standardized format.

        This function handles various input types for targets (string, MutableMapping, or Iterable)
        and converts them into a list of tensors containing token IDs.

        Args:
            targets (str, MutableMapping, torch.Tensor, or Iterable): The target texts or tokens.

        Returns:
            List[torch.Tensor]: A list of tensors representing the target token IDs.

        Raises:
            ValueError: If the target type is not supported.
        """
        if isinstance(targets, str):
            return [self.tokenizer(targets, return_tensors="pt")["input_ids"]]
        if isinstance(targets, MutableMapping):
            targets = targets["input_ids"]
            if targets.shape[0] > 1:
                return list(targets.split(1, dim=0))
            return [targets]
        if isinstance(targets, torch.Tensor):
            return [targets]
        if isinstance(targets, Iterable):
            return list(itertools.chain(*[self.process_targets(item) for item in targets]))
        raise ValueError(
            f"type {type(targets)} not supported for method process_targets in class {self.__class__.__name__}"
        )

    def process_inputs_to_explain_and_targets(
        self, model_inputs: ModelInputs, targets: GeneratedTarget | None = None, **model_kwargs: dict[str, Any]
    ) -> tuple[Iterable[TensorMapping], Iterable[torch.Tensor]]:
        """
        Processes the inputs and targets for the generative model.
        If targets are not provided, create them with model_inputs_to_explain. Otherwise, for each input-target pair:
            a. Embed the input.
            b. Embed the target and concatenate with the input embeddings.
            c. Construct a new input mapping that includes both embeddings.

        Args:
            model_inputs (ModelInputs): The raw inputs for the generative model.
            targets (GeneratedTarget): The target texts or tokens for which explanations are desired.
            model_kwargs (dict): Additional arguments for the generation process.

        Returns:
            tuple: A tuple containing a list of processed model inputs and a list of processed targets.
        """
        if targets is None:
            model_inputs_to_explain_basic, targets = self.inference_wrapper.get_inputs_to_explain_and_targets(
                model_inputs, **model_kwargs
            )
        else:
            targets = self.process_targets(targets)
            model_inputs_to_explain_basic = []
            for model_input, target in zip(model_inputs, targets, strict=True):
                model_inputs_to_explain_basic.append(
                    {
                        "input_ids": torch.cat([model_input["input_ids"], target], dim=1),
                        "attention_mask": torch.cat([model_input["attention_mask"], torch.ones_like(target)], dim=1),
                    }
                )
        # Add offsets mapping and special tokens mask:
        model_inputs_to_explain_text = [
            self.tokenizer.decode(elem["input_ids"][0]) for elem in model_inputs_to_explain_basic
        ]
        model_inputs_to_explain = [
            self.tokenizer(
                [model_inputs_to_explain_text],
                return_tensors="pt",
                return_offsets_mapping=True,
                return_special_tokens_mask=True,
            )
            for model_inputs_to_explain_text in model_inputs_to_explain_text
        ]

        # Decompose each input for the desired granularity level.
        # TODO: move this in a better place
        if self.granularity_level == GranularityLevel.TOKEN:
            self.granularity_level = GranularityLevel.ALL_TOKENS  # equal for generative models

        return model_inputs_to_explain, targets


class FactoryGeneratedMeta(type):
    """
    Metaclass to distinguish classes generated by the MultitaskExplainerMixin.
    """


class MultitaskExplainerMixin(AttributionExplainer):
    """
    Mixin class to generate the appropriate Explainer based on the model type.
    """

    def __new__(cls, model: PreTrainedModel, *args: Any, **kwargs: Any) -> AttributionExplainer:
        if isinstance(cls, FactoryGeneratedMeta):
            return super().__new__(cls)  # type: ignore
        if model.__class__.__name__.endswith("ForSequenceClassification"):
            t = FactoryGeneratedMeta("Classification" + cls.__name__, (cls, ClassificationAttributionExplainer), {})
            return t.__new__(t, model, *args, **kwargs)  # type: ignore
        if model.__class__.__name__.endswith("ForCausalLM") or model.__class__.__name__.endswith("LMHeadModel"):
            t = FactoryGeneratedMeta("Generation" + cls.__name__, (cls, GenerationAttributionExplainer), {})
            return t.__new__(t, model, *args, **kwargs)  # type: ignore
        raise NotImplementedError(
            "Model type not supported for Explainer. Use a ModelForSequenceClassification, a ModelForCausalLM model or a LMHeadModel model."
        )<|MERGE_RESOLUTION|>--- conflicted
+++ resolved
@@ -160,13 +160,8 @@
         """
         if self.use_gradient:
             return self.inference_wrapper.get_gradients(model_inputs, targets)
-<<<<<<< HEAD
         return self.inference_wrapper.get_targeted_logits(model_inputs, targets)
-=======
-        with torch.no_grad():
-            return self.inference_wrapper.get_targeted_logits(model_inputs, targets, mode=mode)
-
->>>>>>> da6adfe2
+
     @property
     def device(self) -> torch.device:
         """
@@ -276,18 +271,11 @@
 
         # Aggregate the scores using the aggregator to obtain contribution values.
 
-<<<<<<< HEAD
         contributions = (
             self.aggregator(score.detach(), mask.to(self.device) if mask is not None else None).squeeze(0)
             for score, mask in zip(scores, mask_generator, strict=True)
           )  # classification version
 
-=======
-        contributions = [
-            self.aggregator(score.detach(), mask.to(self.device)).squeeze(0)
-            for score, mask in zip(scores, mask_generator, strict=True)
-        ]
->>>>>>> da6adfe2
 
         # Create and return AttributionOutput objects with the contributions and decoded token sequences:
         return [
