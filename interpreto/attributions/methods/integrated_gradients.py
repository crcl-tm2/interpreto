# MIT License
#
# Copyright (c) 2025 IRT Antoine de Saint Exupéry et Université Paul Sabatier Toulouse III - All
# rights reserved. DEEL and FOR are research programs operated by IVADO, IRT Saint Exupéry,
# CRIAQ and ANITI - https://www.deel.ai/.
#
# Permission is hereby granted, free of charge, to any person obtaining a copy
# of this software and associated documentation files (the "Software"), to deal
# in the Software without restriction, including without limitation the rights
# to use, copy, modify, merge, publish, distribute, sublicense, and/or sell
# copies of the Software, and to permit persons to whom the Software is
# furnished to do so, subject to the following conditions:
#
# The above copyright notice and this permission notice shall be included in all
# copies or substantial portions of the Software.
#
# THE SOFTWARE IS PROVIDED "AS IS", WITHOUT WARRANTY OF ANY KIND, EXPRESS OR
# IMPLIED, INCLUDING BUT NOT LIMITED TO THE WARRANTIES OF MERCHANTABILITY,
# FITNESS FOR A PARTICULAR PURPOSE AND NONINFRINGEMENT. IN NO EVENT SHALL THE
# AUTHORS OR COPYRIGHT HOLDERS BE LIABLE FOR ANY CLAIM, DAMAGES OR OTHER
# LIABILITY, WHETHER IN AN ACTION OF CONTRACT, TORT OR OTHERWISE, ARISING FROM,
# OUT OF OR IN CONNECTION WITH THE SOFTWARE OR THE USE OR OTHER DEALINGS IN THE
# SOFTWARE.

"""
Integrated Gradients method
"""

from __future__ import annotations

import torch
from transformers import PreTrainedModel, PreTrainedTokenizer

from interpreto.attributions.aggregations import MeanAggregator
from interpreto.attributions.base import AttributionExplainer, MultitaskExplainerMixin
from interpreto.attributions.perturbations import LinearInterpolationPerturbator


class IntegratedGradients(MultitaskExplainerMixin, AttributionExplainer):
    """
    Integrated Gradients method
    """

    def __init__(
        self,
        model: PreTrainedModel,
        tokenizer: PreTrainedTokenizer,
        batch_size: int,
        device: torch.device | None = None,
        n_interpolations: int = 10,
        baseline: torch.Tensor | float | None = None,
<<<<<<< HEAD
    ):
        """
        Initialize the attribution method.

        Args:
            model (PreTrainedModel): model to explain
            tokenizer (PreTrainedTokenizer): Hugging Face tokenizer associated with the model
            batch_size (int): batch size for the attribution method
            device (torch.device): device on which the attribution method will be run
            n_interpolations (int): the number of interpolations to generate
            baseline (torch.Tensor | float | None): the baseline to use for the interpolations
        """
        perturbator = LinearInterpolationPerturbator(
            inputs_embedder=model.get_input_embeddings(), baseline=baseline, n_perturbations=n_interpolations
        )
        super().__init__(
            model=model,
            tokenizer=tokenizer,
            batch_size=batch_size,
            perturbator=perturbator,
            aggregator=MeanAggregator(),  # TODO: check if we need a trapezoidal mean
            usegradient=True,
=======
    ) -> None:
        super().__init__(
            model=model,
            batch_size=batch_size,
>>>>>>> e4347278
            device=device,
            use_gradient=True,
            tokenizer=tokenizer,
            perturbator=LinearInterpolationPerturbator(
                inputs_embedder=model.get_input_embeddings(), baseline=baseline, n_perturbations=n_interpolations
            ),
            aggregator=MeanAggregator(),  # TODO: check if we need a trapezoidal mean
        )<|MERGE_RESOLUTION|>--- conflicted
+++ resolved
@@ -49,7 +49,6 @@
         device: torch.device | None = None,
         n_interpolations: int = 10,
         baseline: torch.Tensor | float | None = None,
-<<<<<<< HEAD
     ):
         """
         Initialize the attribution method.
@@ -69,20 +68,8 @@
             model=model,
             tokenizer=tokenizer,
             batch_size=batch_size,
+            device=device,
+            use_gradient=True,
             perturbator=perturbator,
             aggregator=MeanAggregator(),  # TODO: check if we need a trapezoidal mean
-            usegradient=True,
-=======
-    ) -> None:
-        super().__init__(
-            model=model,
-            batch_size=batch_size,
->>>>>>> e4347278
-            device=device,
-            use_gradient=True,
-            tokenizer=tokenizer,
-            perturbator=LinearInterpolationPerturbator(
-                inputs_embedder=model.get_input_embeddings(), baseline=baseline, n_perturbations=n_interpolations
-            ),
-            aggregator=MeanAggregator(),  # TODO: check if we need a trapezoidal mean
         )