--- conflicted
+++ resolved
@@ -50,24 +50,17 @@
         granularity_level: GranularityLevel = GranularityLevel.WORD,
         device: torch.device | None = None,
     ):
-<<<<<<< HEAD
-=======
+
         replace_token = "[REPLACE]"
         if replace_token not in tokenizer.get_vocab():
             tokenizer.add_tokens([replace_token])
             model.resize_token_embeddings(len(tokenizer))
         replace_token_id = tokenizer.convert_tokens_to_ids(replace_token)
 
-        perturbator = OcclusionPerturbator(
-            tokenizer=tokenizer,
-            granularity_level=granularity_level,
-            replace_token_id=replace_token_id,
-        )
->>>>>>> 95d4b15d
         super().__init__(
             tokenizer=tokenizer,
             inference_wrapper=ClassificationInferenceWrapper(model, batch_size=batch_size, device=device),
-            perturbator=OcclusionPerturbator(granularity_level=granularity_level),
+            perturbator=OcclusionPerturbator(granularity_level=granularity_level, replace_token_id=replace_token_id),
             aggregator=MaskwiseMeanAggregator(),
             usegradient=False,
             granularity_level=granularity_level,
@@ -89,14 +82,10 @@
             model.resize_token_embeddings(len(tokenizer))
         replace_token_id = tokenizer.convert_tokens_to_ids(replace_token)
 
-        perturbator = OcclusionPerturbator(
-            granularity_level=granularity_level,
-            replace_token_id=replace_token_id,
-        )
         super().__init__(
             tokenizer=tokenizer,
             inference_wrapper=GenerationInferenceWrapper(model, batch_size=batch_size, device=device),
-            perturbator=perturbator,
+            perturbator=OcclusionPerturbator(granularity_level=granularity_level, replace_token_id=replace_token_id),
             aggregator=MaskwiseMeanAggregator(),
             usegradient=False,
             granularity_level=granularity_level,
