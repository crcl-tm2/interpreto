# MIT License
#
# Copyright (c) 2025 IRT Antoine de Saint Exupéry et Université Paul Sabatier Toulouse III - All
# rights reserved. DEEL and FOR are research programs operated by IVADO, IRT Saint Exupéry,
# CRIAQ and ANITI - https://www.deel.ai/.
#
# Permission is hereby granted, free of charge, to any person obtaining a copy
# of this software and associated documentation files (the "Software"), to deal
# in the Software without restriction, including without limitation the rights
# to use, copy, modify, merge, publish, distribute, sublicense, and/or sell
# copies of the Software, and to permit persons to whom the Software is
# furnished to do so, subject to the following conditions:
#
# The above copyright notice and this permission notice shall be included in all
# copies or substantial portions of the Software.
#
# THE SOFTWARE IS PROVIDED "AS IS", WITHOUT WARRANTY OF ANY KIND, EXPRESS OR
# IMPLIED, INCLUDING BUT NOT LIMITED TO THE WARRANTIES OF MERCHANTABILITY,
# FITNESS FOR A PARTICULAR PURPOSE AND NONINFRINGEMENT. IN NO EVENT SHALL THE
# AUTHORS OR COPYRIGHT HOLDERS BE LIABLE FOR ANY CLAIM, DAMAGES OR OTHER
# LIABILITY, WHETHER IN AN ACTION OF CONTRACT, TORT OR OTHERWISE, ARISING FROM,
# OUT OF OR IN CONNECTION WITH THE SOFTWARE OR THE USE OR OTHER DEALINGS IN THE
# SOFTWARE.

"""
Tests for interpreto.concepts.methods.concept_bottleneck methods
"""

from __future__ import annotations

import pytest
import torch
from overcomplete import optimization as oc_opt
from overcomplete import sae as oc_sae
from pytest import fixture
from transformers import AutoModelForMaskedLM

from interpreto.commons.model_wrapping.model_with_split_points import ModelWithSplitPoints
from interpreto.concepts import (
<<<<<<< HEAD
    # Cockatiel,
    NeuronsAsConcepts,
=======
>>>>>>> 6b80805a
    OvercompleteDictionaryLearning,
    OvercompleteOptimClasses,
    OvercompleteSAE,
    OvercompleteSAEClasses,
)

DEVICE = "cuda" if torch.cuda.is_available() else "cpu"

<<<<<<< HEAD
ALL_CONCEPT_METHODS = list(OvercompleteSAEClasses) + list(OvercompleteOptimClasses) + [NeuronsAsConcepts]
=======
ALL_CONCEPT_METHODS = list(OvercompleteSAEClasses) + list(OvercompleteOptimClasses)
>>>>>>> 6b80805a


@fixture
def encoder_lm_splitter() -> ModelWithSplitPoints:
    return ModelWithSplitPoints(
        "huawei-noah/TinyBERT_General_4L_312D",
        split_points=[],
        model_autoclass=AutoModelForMaskedLM,  # type: ignore
    )


def test_cbe_fit_failure_cases(encoder_lm_splitter: ModelWithSplitPoints):
    """Test failure cases in matching the CBE with a ModelWithSplitPoints"""
    encoder_lm_splitter.split_points = [
        "cls.predictions.transform.LayerNorm",
        "bert.encoder.layer.1",
        "bert.encoder.layer.3.attention.self.query",
    ]

    # Raise when no split is provided and the model has more than one split
    with pytest.raises(ValueError, match="If the model has more than one split point"):
        cbe = OvercompleteDictionaryLearning(encoder_lm_splitter, oc_opt.NMF, nb_concepts=2)
        assert not cbe.is_fitted


@pytest.mark.slow
def test_overcomplete_cbe(encoder_lm_splitter: ModelWithSplitPoints):
    """Test OvercompleteSAE and OvercompleteDictionaryLearning"""

    txt = ["Hello, my dog is cute", "The cat is on the [MASK]"]
<<<<<<< HEAD
    split = "bert.encoder.layer.1"
=======
    split = "bert.encoder.layer.1.output"
>>>>>>> 6b80805a
    nb_concepts = 3
    encoder_lm_splitter.split_points = split
    activations = encoder_lm_splitter.get_activations(txt, select_strategy="flatten")
    assert activations[split].shape == (16, 312)

    # iterate over all methods from the namedtuple listing them
    for method in ALL_CONCEPT_METHODS:
<<<<<<< HEAD
        if method == NeuronsAsConcepts:
            cbe = method(encoder_lm_splitter, split_point=split)
        elif issubclass(method.value, oc_sae.SAE):
            cbe = OvercompleteSAE(encoder_lm_splitter, method.value, nb_concepts=nb_concepts, device=DEVICE)
            cbe.fit(activations, nb_epochs=1, batch_size=1, device=DEVICE)
        elif issubclass(method.value, oc_opt.BaseOptimDictionaryLearning):
=======
        if issubclass(method.value, oc_sae.SAE):
            cbe = OvercompleteSAE(encoder_lm_splitter, method.value, nb_concepts=nb_concepts, device=DEVICE)
            cbe.fit(activations, nb_epochs=1, batch_size=1, device=DEVICE)
        else:
>>>>>>> 6b80805a
            cbe = OvercompleteDictionaryLearning(
                encoder_lm_splitter,
                method.value,
                nb_concepts=nb_concepts,
                device=DEVICE,
            )
            cbe.fit(activations)
<<<<<<< HEAD
        else:
            raise ValueError(f"Unknown method {method}")
        try:
            assert hasattr(cbe, "concept_model")
            assert hasattr(cbe.concept_model, "nb_concepts")
            assert hasattr(cbe, "model_with_split_points")
            assert cbe.concept_model.fitted
=======
        try:
            assert hasattr(cbe, "concept_model")
            assert hasattr(cbe, "model_with_split_points")
>>>>>>> 6b80805a
            assert cbe.is_fitted
            assert cbe.split_point == split
            assert hasattr(cbe, "has_differentiable_concept_encoder")
            assert hasattr(cbe, "has_differentiable_concept_decoder")

            concepts = cbe.encode_activations(activations[cbe.split_point])
<<<<<<< HEAD
            reconstructed_activations = cbe.decode_concepts(concepts)
            assert reconstructed_activations.shape == (16, 312)
            if method == NeuronsAsConcepts:
                assert cbe.concept_model.nb_concepts == 312
                assert concepts.shape == (16, 312)
            else:
                assert cbe.concept_model.nb_concepts == nb_concepts
                assert concepts.shape == (16, nb_concepts)
=======
            assert concepts.shape == (16, nb_concepts)
            reconstructed_activations = cbe.decode_concepts(concepts)
            assert reconstructed_activations.shape == (16, 312)
>>>>>>> 6b80805a
        except Exception as e:
            raise AssertionError(f"Error with {method}") from e<|MERGE_RESOLUTION|>--- conflicted
+++ resolved
@@ -37,11 +37,8 @@
 
 from interpreto.commons.model_wrapping.model_with_split_points import ModelWithSplitPoints
 from interpreto.concepts import (
-<<<<<<< HEAD
     # Cockatiel,
     NeuronsAsConcepts,
-=======
->>>>>>> 6b80805a
     OvercompleteDictionaryLearning,
     OvercompleteOptimClasses,
     OvercompleteSAE,
@@ -50,11 +47,7 @@
 
 DEVICE = "cuda" if torch.cuda.is_available() else "cpu"
 
-<<<<<<< HEAD
 ALL_CONCEPT_METHODS = list(OvercompleteSAEClasses) + list(OvercompleteOptimClasses) + [NeuronsAsConcepts]
-=======
-ALL_CONCEPT_METHODS = list(OvercompleteSAEClasses) + list(OvercompleteOptimClasses)
->>>>>>> 6b80805a
 
 
 @fixture
@@ -84,32 +77,22 @@
 def test_overcomplete_cbe(encoder_lm_splitter: ModelWithSplitPoints):
     """Test OvercompleteSAE and OvercompleteDictionaryLearning"""
 
+    latent_size = 312
     txt = ["Hello, my dog is cute", "The cat is on the [MASK]"]
-<<<<<<< HEAD
-    split = "bert.encoder.layer.1"
-=======
     split = "bert.encoder.layer.1.output"
->>>>>>> 6b80805a
     nb_concepts = 3
     encoder_lm_splitter.split_points = split
     activations = encoder_lm_splitter.get_activations(txt, select_strategy="flatten")
-    assert activations[split].shape == (16, 312)
+    assert activations[split].shape == (16, latent_size)
 
     # iterate over all methods from the namedtuple listing them
     for method in ALL_CONCEPT_METHODS:
-<<<<<<< HEAD
         if method == NeuronsAsConcepts:
             cbe = method(encoder_lm_splitter, split_point=split)
         elif issubclass(method.value, oc_sae.SAE):
             cbe = OvercompleteSAE(encoder_lm_splitter, method.value, nb_concepts=nb_concepts, device=DEVICE)
             cbe.fit(activations, nb_epochs=1, batch_size=1, device=DEVICE)
         elif issubclass(method.value, oc_opt.BaseOptimDictionaryLearning):
-=======
-        if issubclass(method.value, oc_sae.SAE):
-            cbe = OvercompleteSAE(encoder_lm_splitter, method.value, nb_concepts=nb_concepts, device=DEVICE)
-            cbe.fit(activations, nb_epochs=1, batch_size=1, device=DEVICE)
-        else:
->>>>>>> 6b80805a
             cbe = OvercompleteDictionaryLearning(
                 encoder_lm_splitter,
                 method.value,
@@ -117,7 +100,6 @@
                 device=DEVICE,
             )
             cbe.fit(activations)
-<<<<<<< HEAD
         else:
             raise ValueError(f"Unknown method {method}")
         try:
@@ -125,30 +107,23 @@
             assert hasattr(cbe.concept_model, "nb_concepts")
             assert hasattr(cbe, "model_with_split_points")
             assert cbe.concept_model.fitted
-=======
-        try:
-            assert hasattr(cbe, "concept_model")
-            assert hasattr(cbe, "model_with_split_points")
->>>>>>> 6b80805a
             assert cbe.is_fitted
             assert cbe.split_point == split
             assert hasattr(cbe, "has_differentiable_concept_encoder")
             assert hasattr(cbe, "has_differentiable_concept_decoder")
 
             concepts = cbe.encode_activations(activations[cbe.split_point])
-<<<<<<< HEAD
             reconstructed_activations = cbe.decode_concepts(concepts)
-            assert reconstructed_activations.shape == (16, 312)
+            assert reconstructed_activations.shape == (16, latent_size)
+
+            dictionary = cbe.get_dictionary()
             if method == NeuronsAsConcepts:
-                assert cbe.concept_model.nb_concepts == 312
-                assert concepts.shape == (16, 312)
+                assert cbe.concept_model.nb_concepts == latent_size
+                assert concepts.shape == (16, latent_size)
+                assert torch.allclose(dictionary, torch.eye(latent_size))
             else:
                 assert cbe.concept_model.nb_concepts == nb_concepts
                 assert concepts.shape == (16, nb_concepts)
-=======
-            assert concepts.shape == (16, nb_concepts)
-            reconstructed_activations = cbe.decode_concepts(concepts)
-            assert reconstructed_activations.shape == (16, 312)
->>>>>>> 6b80805a
+                assert dictionary.shape == (nb_concepts, latent_size)
         except Exception as e:
             raise AssertionError(f"Error with {method}") from e